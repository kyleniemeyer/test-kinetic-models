<<<<<<< HEAD
sudo: false
env:
  global:
    - secure: "CE68N8pVwz8X3Ot0KPXtUg8y5oPbJpwkaNyq1nyFKcdhYKoT0EFE5KjaSaNYgYgHojMpQvdhSLtdBpbDoqqDjwyw1N06rndZpVhxhoq8BDmFLs02pN/+w7ihKH73w5aYAqFVCNAF0WW9nLFn2Sg+948V9XlSe4XxH9a1paw8C9wGLF4XbyObGLV4ej1oxv7XDx4//ehOBZDjuVdfZYRZ65HFb+AIQD9OUlZ6aEHczNyQ8sAQxwTdRayWbRY+kjB8Oaa8chtEa/sfQLGnAMQTuxomTD5D40B2AiMbt53BWT2rDgih5Y8padpIGiDgCSQL+XtGlPsRLv/Wr3k9oRpJ1fwGEdBHC4Zn+J6nIy7xGPFEbvCOMbYI0Ie34bqEYZfu+E6bVwbLqMDKo+sZ+mMkrwCPVMKQoWMyx8cYuP0oMKlyAYYYK0V9YGjqgszmLaIDogP/aUMPBN9s92P4VURlhpDuFvAeGpEGT1cb/8deWShMXvx2NCvDsjRCYFZ73qcPxkA1VI03T25gjOBvbnreKltuu17Mteq1i7Gk/ULDvJNGMYrd/2ap/wiAXjFM3sGSDN5LKMCqQNHbzx438Q0Wu12TT85g9bDWAlMMawKxXRCFasbHZJmTJ9vC2c1xtbRyhPf6eiP4RG1EiPX0Y3DpZq9neUfX7wvtd4VL3gZOhBo="
    - secure: "K7wWKBL4k6/NW+s/U7jU/41ydEjgzYe0O/Wqk2gdZpECoMZVsp0F4FmaeT72B0Z6HEt79n0AnPC+t8PpXH4VD8/KLykpEHix8UU2o/6ZosgdrSmuTkE2FW5B8Z8+xdcYCOVR9A2PxxfpmkJmGVslrPmuCz1w2E8ahiTJ0YHa6ap1xeuowZv243IiWCYzVdIpbtjnU4pMee5RwGRT6rimUMAfRrv23WLNl/erQRFtxD6jeyMCXQxreaCDShVo0iNrfRxhOe0sU6cnUqtlzc10OjmHnKAwyV3PnYC+wbtb/aszK47hlag7yokWERXFP30isian+gf82P9GqLlrLRW7ZdehT/n0oJo+W2zV0HaRmy2se/Eet0u2cnx7XWcb69ob7CRpx/qQq0cKxFOgqb2sVMSZwQHwJG5HyXerJt+97kYgjEv7Gksr1LjQk/fdHFZA8Ayp+MQLgFdjOlaI/ISNTwZo7ddxyfofCNC0btY7fCb4H1Il6bnJt1C0QcsEn6wWjb8VSuNu/vRa+rwVsteuk4SppRRq+9RoezEalO7br1OaPApieLkk0+aSh7ohqtq1ugCVoGGsw/tXchB+f90GrO0EkSRMCaCgiPSCRCHxx1tEslyOd+xk8KVW3V+w4b5G/Ay0iAh0qKyCBYQzUUM/BUwXlsgUsN8M5ligM7dQ/mo="

language: generic
=======
sudo: required
language: python

matrix:
  include:
    - os: linux
      env: PYTHON="3.5"

    - os: linux
      env: PYTHON="3.6"

    - os: osx
      env: PYTHON="3.5"

    - os: osx
      env: PYTHON="3.6"
>>>>>>> c51b8544

addons:
  apt_packages:
    - pandoc

<<<<<<< HEAD
matrix:
  include:
    - os: linux
      env: PYTHON="3.5"

    - os: linux
      env: PYTHON="3.6"

    - os: osx
      env: PYTHON="3.5"

    - os: osx
      env: PYTHON="3.6"

# Install packages
install:
=======
# Install packages
install:
    - sudo apt-get update
      # We do this conditionally because it saves us some downloading if the
      # version is the same.
>>>>>>> c51b8544
    - if [[ "$TRAVIS_OS_NAME" == "linux" ]]; then
        wget https://repo.continuum.io/miniconda/Miniconda3-latest-Linux-x86_64.sh -O miniconda.sh;
      elif [[ "$TRAVIS_OS_NAME" == "osx" ]]; then
        wget https://repo.continuum.io/miniconda/Miniconda3-latest-MacOSX-x86_64.sh -O miniconda.sh;
      fi
    - bash miniconda.sh -b -p $HOME/miniconda
    - export PATH="$HOME/miniconda/bin:$PATH"
    - hash -r
    - conda config --set always_yes yes --set changeps1 no
    - conda update -q conda
    - conda config --append channels conda-forge
    - sed -i -e "s/\${PYTHON}/"${PYTHON}"/" test-environment.yaml
    - if [[ -z "$TRAVIS_TAG" ]]; then
        conda env create -qf test-environment.yaml;
        source activate test-environment;
      else
        conda install -q conda-build anaconda-client;
      fi
      # Useful for debugging any issues with conda
    - conda info -a
    - conda list

# command to run tests
script:
  - set -e
  - if [[ -z "$TRAVIS_TAG" ]]; then
      python setup.py test;
      if [[ "$PYTHON" == "3.6" && "$TRAVIS_OS_NAME" == "linux" ]]; then
        git checkout -- test-environment.yaml;
        conda install -q sphinx doctr;
        python setup.py install;
        cd docs;
        make html SPHINXOPTS="-W";
        cd ..;
        doctr deploy .;
      fi
    else
      conda build conda.recipe --python=${PYTHON};
      anaconda -t $ANACONDA_TOKEN upload $HOME/miniconda/conda-bld/*/pyteck*.tar.bz2;
    fi
  - set +e

<<<<<<< HEAD
after_success:
  - if [[ -z "$TRAVIS_TAG" ]]; then
      bash <(curl -s https://codecov.io/bash);
    fi
=======
    -
>>>>>>> c51b8544

before_deploy:
  - pip install pypandoc

deploy:
  provider: pypi
  user: kyleniemeyer
  password:
    secure: "vaCCwVyZ8m+PDWub0kpPWYwwAUrtgnFQxU9qKc6VwIp3cCtYyEAZjTbAUzBfc/DsqmpCoLI62hYrQWqq0PwFfs4/1Ho+ppJuuiPvcIs0Syh8iv37YKnQG5Yjc9OjEGOY3ZScIUz57X67dst8HBiNHZnovwh5yxoGCTYrP0HdPlQbMkU6byzpXJ/+gzZaRiXXCPElEMf7HRuOZCkoDUIxypcBAvRHjyqI5TLecfkZBllkA3MFfEMT2mDurU4fmSsS7ndcKONaW9OKWSpSEItGle1Yq68qLN3xJIDSVfWg+vAUANuNAZJwo3CyfwPdxfWq4zth9+fY56ZJg3rz2QhC4kVJIOyNfyHyLdKXCQpCg2A0zcTMItnHafKm8eN2IPKNkO+HN1mpE6+G0UTnGfQtsA3FWQvedvA/WH5f226JJ1RNlJAsMDpf08WK7tTtc4rQ0Rm9TtKiblcZ+AxQMyZCdO3UxKCzqpusZmueIbr4koPFczaQYDsldWihboWp6ToAymI1XwcsSQTQTTcqGqt5ADuI9Ae0egWqpsAe72aiTYUR/FrIXD2ylSQl0E3UobjkYl+5kT4pJtF3TknJqN4VZDAbRP1IxPGcpNXLuZXekLpNaaDxJFepAnytWtIGd/W2vt+Afv5vt5VvGLFS56uuxOkLlIFebw0NfXnT1citLLM="
  server: https://testpypi.python.org/pypi  # Remove after testing
  on:
    tags: true
    condition: $TRAVIS_OS_NAME == "linux" && $PYTHON == "3.6"
  distributions: "sdist bdist_wheel"
  skip_upload_docs: true<|MERGE_RESOLUTION|>--- conflicted
+++ resolved
@@ -1,4 +1,3 @@
-<<<<<<< HEAD
 sudo: false
 env:
   global:
@@ -6,9 +5,6 @@
     - secure: "K7wWKBL4k6/NW+s/U7jU/41ydEjgzYe0O/Wqk2gdZpECoMZVsp0F4FmaeT72B0Z6HEt79n0AnPC+t8PpXH4VD8/KLykpEHix8UU2o/6ZosgdrSmuTkE2FW5B8Z8+xdcYCOVR9A2PxxfpmkJmGVslrPmuCz1w2E8ahiTJ0YHa6ap1xeuowZv243IiWCYzVdIpbtjnU4pMee5RwGRT6rimUMAfRrv23WLNl/erQRFtxD6jeyMCXQxreaCDShVo0iNrfRxhOe0sU6cnUqtlzc10OjmHnKAwyV3PnYC+wbtb/aszK47hlag7yokWERXFP30isian+gf82P9GqLlrLRW7ZdehT/n0oJo+W2zV0HaRmy2se/Eet0u2cnx7XWcb69ob7CRpx/qQq0cKxFOgqb2sVMSZwQHwJG5HyXerJt+97kYgjEv7Gksr1LjQk/fdHFZA8Ayp+MQLgFdjOlaI/ISNTwZo7ddxyfofCNC0btY7fCb4H1Il6bnJt1C0QcsEn6wWjb8VSuNu/vRa+rwVsteuk4SppRRq+9RoezEalO7br1OaPApieLkk0+aSh7ohqtq1ugCVoGGsw/tXchB+f90GrO0EkSRMCaCgiPSCRCHxx1tEslyOd+xk8KVW3V+w4b5G/Ay0iAh0qKyCBYQzUUM/BUwXlsgUsN8M5ligM7dQ/mo="
 
 language: generic
-=======
-sudo: required
-language: python
 
 matrix:
   include:
@@ -23,36 +19,13 @@
 
     - os: osx
       env: PYTHON="3.6"
->>>>>>> c51b8544
 
 addons:
   apt_packages:
     - pandoc
 
-<<<<<<< HEAD
-matrix:
-  include:
-    - os: linux
-      env: PYTHON="3.5"
-
-    - os: linux
-      env: PYTHON="3.6"
-
-    - os: osx
-      env: PYTHON="3.5"
-
-    - os: osx
-      env: PYTHON="3.6"
-
 # Install packages
 install:
-=======
-# Install packages
-install:
-    - sudo apt-get update
-      # We do this conditionally because it saves us some downloading if the
-      # version is the same.
->>>>>>> c51b8544
     - if [[ "$TRAVIS_OS_NAME" == "linux" ]]; then
         wget https://repo.continuum.io/miniconda/Miniconda3-latest-Linux-x86_64.sh -O miniconda.sh;
       elif [[ "$TRAVIS_OS_NAME" == "osx" ]]; then
@@ -95,14 +68,10 @@
     fi
   - set +e
 
-<<<<<<< HEAD
 after_success:
   - if [[ -z "$TRAVIS_TAG" ]]; then
       bash <(curl -s https://codecov.io/bash);
     fi
-=======
-    -
->>>>>>> c51b8544
 
 before_deploy:
   - pip install pypandoc
